--- conflicted
+++ resolved
@@ -839,23 +839,9 @@
                         except queue.Empty:
                             self.ERROR('TUI: Nothing in dispatch queue')
                             continue
-<<<<<<< HEAD
-                        else:
-                            self._input_queue.put(self._cmd.current)
-
-                            try:
-                                condition = self._dispatch_queue.get()
-                            except queue.Empty:
-                                self.ERROR('TUI: Nothing in dispatch queue')
-                                continue
-
-                            with condition:
-                                condition.notify()
-=======
 
                         with condition:
                             condition.notify()
->>>>>>> 1b43c18f
 
                     self._cmd.current = ''
                     self._cmd.reset_cursor()
@@ -944,7 +930,6 @@
                     continue
 
                 self.print(command, curses.color_pair(self.COLOR_HIGHLIGHT))
-                self._cmd.add_history(command)
 
                 # Do not accept commands on prompt till command is competed
                 self.CMD_PROMPT = '(command under progress)'
